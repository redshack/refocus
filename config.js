--- conflicted
+++ resolved
@@ -201,14 +201,8 @@
     },
   },
 
-<<<<<<< HEAD
-  auditSubjects,
-  auditSamples,
-  auditAspects,
   checkTimeoutIntervalMillis: pe.CHECK_TIMEOUT_INTERVAL_MILLIS ||
     DEFAULT_CHECK_TIMEOUT_INTERVAL_MILLIS,
-=======
->>>>>>> 64e340ad
   CACHE_EXPIRY_IN_SECS,
   JOB_QUEUE_TTL_SECONDS,
   deprioritizeJobsFrom,
